<div ng-controller="ExplorationSettings">
  <div class="row">
    <div class="oppia-main-content">
      <div class="col-lg-8 col-md-8 col-sm-8">

        <h4>General</h4>
        <div class="row">
          <div class="col-lg-12 col-md-12 col-sm-12">
<<<<<<< HEAD
            <div role="form" class="form-horizontal">
              <div class="form-group" ng-class="{'has-error': !explorationTitleService.displayed}">
                <label for="explorationTitle" class="col-lg-2 col-md-2 col-sm-2">Title</label>
                <div class="col-lg-10 col-md-10 col-sm-10">
                  <input id="explorationTitle" type="text" class="form-control" ng-model="explorationTitleService.displayed" id="explorationTitle" ng-blur="saveExplorationTitle()">
                </div>
              </div>
              <div class="form-group" ng-class="{'has-error': !explorationCategoryService.displayed}">
                <label for="explorationCategory" class="col-lg-2 col-md-2 col-sm-2">Category</label>
                <div class="col-lg-10 col-md-10 col-sm-10">
                  <input id="explorationCategory" type="text" class="form-control" ng-model="explorationCategoryService.displayed" ng-blur="saveExplorationCategory()">
                </div>
              </div>
              <div class="form-group" ng-class="{'has-error': !explorationObjectiveService.displayed}">
                <label for="explorationObjective" class="col-lg-2 col-md-2 col-sm-2">Objective</label>
                <div class="col-lg-4 col-md-4 col-sm-4">
                  <span class="help-block">
                    This exploration helps learners to ...
                  </span>
                </div>
                <div class="col-lg-6 col-md-6 col-sm-6">
                  <input id="explorationObjective" type="text" class="form-control" ng-model="explorationObjectiveService.displayed" ng-blur="saveExplorationObjective()" placeholder="learn how to multiply two numbers">
=======
            <div ng-if="editabilityService.isEditable()">
              <div role="form" class="form-horizontal">
                <div class="form-group" ng-class="{'has-error': !explorationTitleService.displayed}">
                  <label for="explorationTitle" class="col-lg-2 col-md-2 col-sm-2">Title</label>
                  <div class="col-lg-10 col-md-10 col-sm-10">
                    <input id="explorationTitle" type="text" class="form-control" ng-model="explorationTitleService.displayed" ng-blur="saveExplorationTitle()">
                  </div>
                </div>
                <div class="form-group" ng-class="{'has-error': !explorationCategoryService.displayed}">
                  <label for="explorationCategory" class="col-lg-2 col-md-2 col-sm-2">Category</label>
                  <div class="col-lg-10 col-md-10 col-sm-10">
                    <input id="explorationCategory" type="text" class="form-control" ng-model="explorationCategoryService.displayed" ng-blur="saveExplorationCategory()">
                  </div>
                </div>
                <div class="form-group" ng-class="{'has-error': !explorationObjectiveService.displayed}">
                  <label for="explorationObjective" class="col-lg-2 col-md-2 col-sm-2">Objective</label>
                  <div class="col-lg-4 col-md-4 col-sm-4">
                    <span class="help-block">
                      This exploration helps learners to ...
                    </span>
                  </div>
                  <div class="col-lg-6 col-md-6 col-sm-6">
                    <input id="explorationObjective" type="text" class="form-control" ng-model="explorationObjectiveService.displayed" ng-blur="saveExplorationObjective()" placeholder="learn how to multiply two numbers">
                  </div>
                </div>
              </div>
            </div>

            <div ng-if="!editabilityService.isEditable()">
              <div class="row">
                <div class="col-lg-2 col-md-2 col-sm-2">
                  <label for="explorationTitle">
                    Title
                  </label>
                </div>
                <div class="col-lg-10 col-md-10 col-sm-10">
                  <span id="explorationTitle" type="text">
                    <[explorationTitleService.displayed]>
                  </span>
                </div>
              </div>

              <div class="row">
                <div class="col-lg-2 col-md-2 col-sm-2">
                  <label for="explorationCategory">
                    Category
                  </label>
                </div>
                <div class="col-lg-10 col-md-10 col-sm-10">
                  <span id="explorationCategory" type="text">
                    <[explorationCategoryService.displayed]>
                  </span>
                </div>
              </div>

              <div class="row">
                <div class="col-lg-2 col-md-2 col-sm-2">
                  <label for="explorationObjective">
                    Objective
                  </label>
                </div>
                <div class="col-lg-10 col-md-10 col-sm-10">
                  This exploration helps learners to
                  <span id="explorationObjective" type="text"><[explorationObjectiveService.displayed]></span>.
>>>>>>> d1e7481e
                </div>
              </div>
            </div>
          </div>
        </div>

        <div ng-if="explorationRightsService.ownerNames.length > 0 && !explorationRightsService.isCloned()">
          <hr>

          <h4>Roles</h4>
          <div class="row">
            <div class="col-lg-6 col-md-6 col-sm-6">
              <div ng-show="explorationRightsService.ownerNames.length > 0">
                <strong>Managers</strong>
                <ul>
                  <li ng-repeat="ownerName in explorationRightsService.ownerNames track by $index">
                    <[ownerName]>
                  </li>
                </ul>
              </div>

              <div ng-show="explorationRightsService.editorNames.length > 0">
                <strong>Collaborators</strong>
                <ul>
                  <li ng-repeat="editorName in explorationRightsService.editorNames track by $index">
                    <[editorName]>
                  </li>
                </ul>
              </div>

              <div ng-show="explorationRightsService.viewerNames.length > 0">
                <strong>Playtesters</strong>
                <ul>
                  <li ng-repeat="viewerName in explorationRightsService.viewerNames track by $index">
                    <[viewerName]>
                  </li>
                </ul>
              </div>
            </div>

            <div class="col-lg-6 col-md-6 col-sm-6">
              {% if can_modify_roles %}
                <div ng-hide="activeInputData.name == 'explorationMetadata.editRoles'">
                  <button type="button" class="btn btn-default" ng-click="openEditRolesForm()">
                    Edit Roles
                  </button>
                </div>

                <div ng-show="activeInputData.name == 'explorationMetadata.editRoles'">
                  <strong>Add or Change Role</strong>
                  <br><br>
                  <form ng-submit="editRole(newMemberEmail, newMemberRole.value)">
                    Email: <input type="text" ng-model="newMemberEmail"
                           placeholder="Email address">
                    <br>
                    Role: <select ng-model="newMemberRole" ng-options="r.name for r in ROLES" style="width: 250px;">
                    </select>
                    <br>
                    <em>Note that managers also have the permissions of collaborators, and collaborators also have the permissions of viewers. Please note that assigning roles is irreversible (though you can always assign somebody to a higher role).</em>
                    <br>
                    <input type="submit" class="btn btn-default" value="Save">
                    <button type="button" class="btn btn-default" ng-click="closeEditRolesForm()"
                      ng-show="activeInputData.name == 'explorationMetadata.editRoles'">
                      Cancel
                    </button>
                  </form>
                </div>
              {% endif %}
            </div>
          </div>
        </div>

<<<<<<< HEAD
        <hr>

        <div class="row">
          <div class="col-lg-6 col-md-6 col-sm-6">
            <h4>Controls</h4>

            {% if can_publish %}
              <p ng-show="explorationRightsService.isPrivate()">
                <button type="button" class="btn btn-success" ng-click="showPublishExplorationModal()" ng-disabled="isExplorationLockedForEditing()">
                  Publish Exploration
                </button>
                <img class="oppia-help" src="/images/help.png"
                     tooltip="Publishing your exploration allows others to view and learn from it."
                     tooltip-placement="bottom">
                <span ng-if="isExplorationLockedForEditing()">
                  <br>
                  Please save your changes first.
                </span>
              </p>
            {% endif %}

            {% if can_release_ownership %}
              <p ng-hide="explorationRightsService.isCommunityOwned()">
                <button type="button" class="btn btn-default" ng-click="showTransferExplorationOwnershipModal()" ng-disabled="isExplorationLockedForEditing()">
                  Transfer ownership to the community
                </button>
                <span ng-if="isExplorationLockedForEditing()">
                  <br>
                  Please save your changes first.
                </span>
              </p>
            {% endif %}

            <p>
              <button type="button" ng-if="explorationRightsService.isPrivate()"
                      class="btn btn-danger" ng-click="deleteExploration('')"
                      title="Delete this exploration">
                Delete Exploration
              </button>
            </p>
          </div>

          <div class="col-lg-6 col-md-6 col-sm-6" ng-if="currentUserIsAdmin || currentUserIsModerator">
            <h4>Admin Controls</h4>

            {% if can_publicize %}
              <p ng-show="explorationRightsService.isPublic()">
                <button type="button" class="btn btn-default" ng-click="publicizeExploration()" ng-disabled="isExplorationLockedForEditing()">
                  Move out of beta
                  <span ng-if="currentUserIsAdmin">(as admin)</span>
                  <span ng-if="!currentUserIsAdmin && currentUserIsModerator">(as moderator)</span>
                </button>
              </p>
            {% endif %}

            {% if can_unpublicize %}
              <p ng-show="explorationRightsService.isPublicized()">
                <button type="button" class="btn btn-default" ng-click="unpublicizeExploration()" ng-disabled="isExplorationLockedForEditing()">
                  Move back into beta
                  <span ng-if="currentUserIsAdmin">(as admin)</span>
                  <span ng-if="!currentUserIsAdmin && currentUserIsModerator">(as moderator)</span>
                </button>
              </p>
            {% endif %}

            {% if can_unpublish %}
              <p ng-show="explorationRightsService.isPublic()">
                <button type="button" class="btn btn-default" ng-click="unpublishExploration()" ng-disabled="isExplorationLockedForEditing()">
                  Unpublish
=======
        <div ng-if="editabilityService.isEditable()">
          <hr>

          <div class="row">
            <div class="col-lg-6 col-md-6 col-sm-6">
              <h4>Controls</h4>

              {% if can_publish %}
                <p ng-show="explorationRightsService.isPrivate()">
                  <button type="button" class="btn btn-success" ng-click="showPublishExplorationModal()" ng-disabled="isExplorationLockedForEditing()">
                    Publish Exploration
                  </button>
                  <img class="oppia-help" src="/images/help.png"
                       tooltip="Publishing your exploration allows others to view and learn from it."
                       tooltip-placement="bottom">
                  <span ng-if="isExplorationLockedForEditing()">
                    <br>
                    Please save your changes first.
                  </span>
                </p>
              {% endif %}

              {% if can_release_ownership %}
                <p ng-hide="explorationRightsService.isCommunityOwned()">
                  <button type="button" class="btn btn-default" ng-click="showTransferExplorationOwnershipModal()" ng-disabled="isExplorationLockedForEditing()">
                    Transfer ownership to the community
                  </button>
                  <span ng-if="isExplorationLockedForEditing()">
                    <br>
                    Please save your changes first.
                  </span>
                </p>
              {% endif %}

              <p>
                <button type="button" ng-if="explorationRightsService.isPrivate()"
                        class="btn btn-danger" ng-click="deleteExploration('')"
                        title="Delete this exploration">
                  Delete Exploration
                </button>
              </p>
            </div>

            <div class="col-lg-6 col-md-6 col-sm-6" ng-if="currentUserIsAdmin || currentUserIsModerator">
              <h4>Admin Controls</h4>

              {% if can_publicize %}
                <p ng-show="explorationRightsService.isPublic()">
                  <button type="button" class="btn btn-default" ng-click="publicizeExploration()" ng-disabled="isExplorationLockedForEditing()">
                    Move out of beta
                    <span ng-if="currentUserIsAdmin">(as admin)</span>
                    <span ng-if="!currentUserIsAdmin && currentUserIsModerator">(as moderator)</span>
                  </button>
                </p>
              {% endif %}

              {% if can_unpublicize %}
                <p ng-show="explorationRightsService.isPublicized()">
                  <button type="button" class="btn btn-default" ng-click="unpublicizeExploration()" ng-disabled="isExplorationLockedForEditing()">
                    Move back into beta
                    <span ng-if="currentUserIsAdmin">(as admin)</span>
                    <span ng-if="!currentUserIsAdmin && currentUserIsModerator">(as moderator)</span>
                  </button>
                </p>
              {% endif %}

              {% if can_unpublish %}
                <p ng-show="explorationRightsService.isPublic()">
                  <button type="button" class="btn btn-default" ng-click="unpublishExploration()" ng-disabled="isExplorationLockedForEditing()">
                    Unpublish
                    <span ng-if="currentUserIsAdmin">(as admin)</span>
                    <span ng-if="!currentUserIsAdmin && currentUserIsModerator">(as moderator)</span>
                  </button>
                </p>
              {% endif %}

              <p ng-if="explorationRightsService.isPublic() && (currentUserIsAdmin || currentUserIsModerator)">
                <button type="button" class="btn btn-danger"
                        ng-click="currentUserIsAdmin ? deleteExploration('admin') : deleteExploration('moderator')">
                  Delete Exploration
>>>>>>> d1e7481e
                  <span ng-if="currentUserIsAdmin">(as admin)</span>
                  <span ng-if="!currentUserIsAdmin && currentUserIsModerator">(as moderator)</span>
                </button>
              </p>
<<<<<<< HEAD
            {% endif %}

            <p ng-if="explorationRightsService.isPublic() && (currentUserIsAdmin || currentUserIsModerator)">
              <button type="button" class="btn btn-danger"
                      ng-click="currentUserIsAdmin ? deleteExploration('admin') : deleteExploration('moderator')">
                Delete Exploration
                <span ng-if="currentUserIsAdmin">(as admin)</span>
                <span ng-if="!currentUserIsAdmin && currentUserIsModerator">(as moderator)</span>
              </button>
            </p>
=======
            </div>
>>>>>>> d1e7481e
          </div>
        </div>

        <hr>

        <div class="row">
          <div class="col-lg-12 col-md-12 col-sm-12">
            <h4>Parameters</h4>
          </div>

          <div class="col-lg-6 col-md-6 col-sm-6">
            <h5>Parameters used in this exploration</h5>
            <div ng-show="isEmpty(paramSpecs)">
              <em>No parameters used.</em>
            </div>
            <ol ng-show="!isEmpty(paramSpecs)">
              <li ng-repeat="(paramName, paramSpecValue) in paramSpecs">
                <b><[paramName]></b> (<[paramSpecValue.obj_type]>)
              </li>
            </ol>
          </div>

          <div class="col-lg-6 col-md-6 col-sm-6">
            <h5>
              Parameters initialized at start of exploration
              <img class="oppia-help" src="/images/help.png"
                   tooltip="This allows you to initialize the values of a learner's parameters before the learner begins the exploration."
                   tooltip-placement="right">
            </h5>

            <param-change-editor param-changes="explorationParamChanges"
                                 param-specs="paramSpecs"
                                 save-param-changes="saveExplorationParamChanges"
<<<<<<< HEAD
                                 add-exploration-param-spec="addExplorationParamSpec">
=======
                                 add-exploration-param-spec="addExplorationParamSpec"
                                 is-editable="editabilityService.isEditable()">
>>>>>>> d1e7481e
            </param-change-editor>
          </div>
        </div>
      </div>
    </div>
  </div>

  <script type="text/ng-template" id="modals/publishExploration">
    <div class="modal-header">
      <h3>Publish Exploration</h3>
    </div>

    <div class="modal-body">
      <p>
<<<<<<< HEAD
=======
        Congratulations, you are about to publish an exploration!
      </p>
      <p>
>>>>>>> d1e7481e
        <strong>Important:</strong> Site moderators are likely to remove published explorations that do not meet the following basic criteria (<a href="/site_guidelines#/publish-and-release-criteria" target="_blank">why?</a>):
        <ul>
          <li>It should help its intended audience learn something new.</li>
          <li>It should convey more than a single isolated factoid.</li>
          <li>It should provide useful feedback and guidance to help the learner (and not just 'Correct'/'Incorrect').</li>
          <li>It should not substantially duplicate existing explorations.</li>
        </ul>
      </p>
      <p>
        You can read more about these criteria on the <a href="/site_guidelines#/publish-and-release-criteria" target="_blank">exploration publishing criteria</a> page.
      </p>

      <p>
        If your exploration meets all these criteria, please feel free to publish
        it so that others can playtest and improve it! Good explorations can subsequently be
        moved to the Learn gallery. (You can find more information
        <a href="/site_guidelines#/how-to-use" target="_blank">here</a>
        about how this works.)
      </p>
    </div>

    <div class="modal-footer">
      <button class="btn btn-success" ng-click="publish()">Publish</button>
      <button class="btn btn-default" ng-click="cancel()">Cancel</button>
    </div>
  </script>

  <script type="text/ng-template" id="modals/transferExplorationOwnership">
    <div class="modal-header">
      <h3>Transfer Ownership to the Community</h3>
    </div>

    <div class="modal-body">
      <p>
        You are about to transfer ownership of this exploration to the
        community! This will allow anyone to freely edit and improve
        the exploration. Your previous contributions will still be visible
        in the version history logs, and you will still be able to view and
        edit the exploration.
      </p>

      <p>
        Please note that after the ownership of an exploration is transferred
        to the community, it will no longer have an explicit list of managers,
        so this action is <strong>not reversible</strong>.
      </p>

      <p>
        Would you like to transfer ownership of this exploration to the
        community?
      </p>
    </div>

    <div class="modal-footer">
      <button class="btn btn-success" ng-click="transfer()">Transfer Ownership</button>
      <button class="btn btn-default" ng-click="cancel()">Cancel</button>
    </div>
  </script>

  <script type="text/ng-template" id="modals/deleteExploration">
    <div class="modal-header">
      <h3>Delete Exploration</h3>
    </div>

    <div class="modal-body">
      <p>Really delete this exploration? <strong>This action cannot be reversed.</strong></p>
    </div>

    <div class="modal-footer">
      <button class="btn btn-default" ng-click="reallyDelete()">Delete</button>
      <button class="btn btn-default" ng-click="cancel()">Close</button>
    </div>
  </script>

</div><|MERGE_RESOLUTION|>--- conflicted
+++ resolved
@@ -6,30 +6,6 @@
         <h4>General</h4>
         <div class="row">
           <div class="col-lg-12 col-md-12 col-sm-12">
-<<<<<<< HEAD
-            <div role="form" class="form-horizontal">
-              <div class="form-group" ng-class="{'has-error': !explorationTitleService.displayed}">
-                <label for="explorationTitle" class="col-lg-2 col-md-2 col-sm-2">Title</label>
-                <div class="col-lg-10 col-md-10 col-sm-10">
-                  <input id="explorationTitle" type="text" class="form-control" ng-model="explorationTitleService.displayed" id="explorationTitle" ng-blur="saveExplorationTitle()">
-                </div>
-              </div>
-              <div class="form-group" ng-class="{'has-error': !explorationCategoryService.displayed}">
-                <label for="explorationCategory" class="col-lg-2 col-md-2 col-sm-2">Category</label>
-                <div class="col-lg-10 col-md-10 col-sm-10">
-                  <input id="explorationCategory" type="text" class="form-control" ng-model="explorationCategoryService.displayed" ng-blur="saveExplorationCategory()">
-                </div>
-              </div>
-              <div class="form-group" ng-class="{'has-error': !explorationObjectiveService.displayed}">
-                <label for="explorationObjective" class="col-lg-2 col-md-2 col-sm-2">Objective</label>
-                <div class="col-lg-4 col-md-4 col-sm-4">
-                  <span class="help-block">
-                    This exploration helps learners to ...
-                  </span>
-                </div>
-                <div class="col-lg-6 col-md-6 col-sm-6">
-                  <input id="explorationObjective" type="text" class="form-control" ng-model="explorationObjectiveService.displayed" ng-blur="saveExplorationObjective()" placeholder="learn how to multiply two numbers">
-=======
             <div ng-if="editabilityService.isEditable()">
               <div role="form" class="form-horizontal">
                 <div class="form-group" ng-class="{'has-error': !explorationTitleService.displayed}">
@@ -94,7 +70,6 @@
                 <div class="col-lg-10 col-md-10 col-sm-10">
                   This exploration helps learners to
                   <span id="explorationObjective" type="text"><[explorationObjectiveService.displayed]></span>.
->>>>>>> d1e7481e
                 </div>
               </div>
             </div>
@@ -167,77 +142,6 @@
           </div>
         </div>
 
-<<<<<<< HEAD
-        <hr>
-
-        <div class="row">
-          <div class="col-lg-6 col-md-6 col-sm-6">
-            <h4>Controls</h4>
-
-            {% if can_publish %}
-              <p ng-show="explorationRightsService.isPrivate()">
-                <button type="button" class="btn btn-success" ng-click="showPublishExplorationModal()" ng-disabled="isExplorationLockedForEditing()">
-                  Publish Exploration
-                </button>
-                <img class="oppia-help" src="/images/help.png"
-                     tooltip="Publishing your exploration allows others to view and learn from it."
-                     tooltip-placement="bottom">
-                <span ng-if="isExplorationLockedForEditing()">
-                  <br>
-                  Please save your changes first.
-                </span>
-              </p>
-            {% endif %}
-
-            {% if can_release_ownership %}
-              <p ng-hide="explorationRightsService.isCommunityOwned()">
-                <button type="button" class="btn btn-default" ng-click="showTransferExplorationOwnershipModal()" ng-disabled="isExplorationLockedForEditing()">
-                  Transfer ownership to the community
-                </button>
-                <span ng-if="isExplorationLockedForEditing()">
-                  <br>
-                  Please save your changes first.
-                </span>
-              </p>
-            {% endif %}
-
-            <p>
-              <button type="button" ng-if="explorationRightsService.isPrivate()"
-                      class="btn btn-danger" ng-click="deleteExploration('')"
-                      title="Delete this exploration">
-                Delete Exploration
-              </button>
-            </p>
-          </div>
-
-          <div class="col-lg-6 col-md-6 col-sm-6" ng-if="currentUserIsAdmin || currentUserIsModerator">
-            <h4>Admin Controls</h4>
-
-            {% if can_publicize %}
-              <p ng-show="explorationRightsService.isPublic()">
-                <button type="button" class="btn btn-default" ng-click="publicizeExploration()" ng-disabled="isExplorationLockedForEditing()">
-                  Move out of beta
-                  <span ng-if="currentUserIsAdmin">(as admin)</span>
-                  <span ng-if="!currentUserIsAdmin && currentUserIsModerator">(as moderator)</span>
-                </button>
-              </p>
-            {% endif %}
-
-            {% if can_unpublicize %}
-              <p ng-show="explorationRightsService.isPublicized()">
-                <button type="button" class="btn btn-default" ng-click="unpublicizeExploration()" ng-disabled="isExplorationLockedForEditing()">
-                  Move back into beta
-                  <span ng-if="currentUserIsAdmin">(as admin)</span>
-                  <span ng-if="!currentUserIsAdmin && currentUserIsModerator">(as moderator)</span>
-                </button>
-              </p>
-            {% endif %}
-
-            {% if can_unpublish %}
-              <p ng-show="explorationRightsService.isPublic()">
-                <button type="button" class="btn btn-default" ng-click="unpublishExploration()" ng-disabled="isExplorationLockedForEditing()">
-                  Unpublish
-=======
         <div ng-if="editabilityService.isEditable()">
           <hr>
 
@@ -318,25 +222,11 @@
                 <button type="button" class="btn btn-danger"
                         ng-click="currentUserIsAdmin ? deleteExploration('admin') : deleteExploration('moderator')">
                   Delete Exploration
->>>>>>> d1e7481e
                   <span ng-if="currentUserIsAdmin">(as admin)</span>
                   <span ng-if="!currentUserIsAdmin && currentUserIsModerator">(as moderator)</span>
                 </button>
               </p>
-<<<<<<< HEAD
-            {% endif %}
-
-            <p ng-if="explorationRightsService.isPublic() && (currentUserIsAdmin || currentUserIsModerator)">
-              <button type="button" class="btn btn-danger"
-                      ng-click="currentUserIsAdmin ? deleteExploration('admin') : deleteExploration('moderator')">
-                Delete Exploration
-                <span ng-if="currentUserIsAdmin">(as admin)</span>
-                <span ng-if="!currentUserIsAdmin && currentUserIsModerator">(as moderator)</span>
-              </button>
-            </p>
-=======
-            </div>
->>>>>>> d1e7481e
+            </div>
           </div>
         </div>
 
@@ -370,12 +260,8 @@
             <param-change-editor param-changes="explorationParamChanges"
                                  param-specs="paramSpecs"
                                  save-param-changes="saveExplorationParamChanges"
-<<<<<<< HEAD
-                                 add-exploration-param-spec="addExplorationParamSpec">
-=======
                                  add-exploration-param-spec="addExplorationParamSpec"
                                  is-editable="editabilityService.isEditable()">
->>>>>>> d1e7481e
             </param-change-editor>
           </div>
         </div>
@@ -390,12 +276,9 @@
 
     <div class="modal-body">
       <p>
-<<<<<<< HEAD
-=======
         Congratulations, you are about to publish an exploration!
       </p>
       <p>
->>>>>>> d1e7481e
         <strong>Important:</strong> Site moderators are likely to remove published explorations that do not meet the following basic criteria (<a href="/site_guidelines#/publish-and-release-criteria" target="_blank">why?</a>):
         <ul>
           <li>It should help its intended audience learn something new.</li>
