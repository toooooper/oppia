--- conflicted
+++ resolved
@@ -33,15 +33,6 @@
           </a>
         </li>
       </ul>
-
-<<<<<<< HEAD
-=======
-      <div ng-if="getCurrentInteractionId() !== 'Continue' && editabilityService.isEditable()" class="oppia-add-rule-button-container">
-        <button type="button" class="btn btn-default btn-lg oppia-add-rule-button protractor-test-open-add-rule-modal" ng-click="openAddRuleModal()">
-          + Add Rule
-        </button>
-      </div>
->>>>>>> 45ad9012
     </div>
   </div>
 </div>
